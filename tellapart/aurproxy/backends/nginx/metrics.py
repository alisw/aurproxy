# Copyright 2015 TellApart, Inc.
#
# Licensed under the Apache License, Version 2.0 (the "License");
# you may not use this file except in compliance with the License.
# You may obtain a copy of the License at
#
#     http://www.apache.org/licenses/LICENSE-2.0
#
# Unless required by applicable law or agreed to in writing, software
# distributed under the License is distributed on an "AS IS" BASIS,
# WITHOUT WARRANTIES OR CONDITIONS OF ANY KIND, either express or implied.
# See the License for the specific language governing permissions and
# limitations under the License.

import re
import urllib2

from tellapart.aurproxy.metrics.store import (
  update_counter,
  update_gauge,
)
from tellapart.aurproxy.util import get_logger
from prometheus_client import Counter, Gauge

logger = get_logger(__name__)

ACTIVE_CONNECTIONS = Gauge('nginx_active_connections', 'Total nginx_active_connections (gauge)')
TOTAL_ACCEPTS = Gauge('nginx_total_accepts', 'Total nginx_total_accepts (count)')
TOTAL_HANDLED = Gauge('nginx_total_handled', 'Total nginx_total_handled (count)')
TOTAL_REQUESTS = Gauge('nginx_total_requests', 'Total nginx_total_requests (count)')
READING = Gauge('nginx_reading', 'Total nginx_reading (gauge)')
WRITING = Gauge('nginx_writing', 'Total nginx_writing (gauge)')
WAITING = Gauge('nginx_waiting', 'Total nginx_waiting (gauge)')


class NginxProxyMetricsPublisher(object):
  """Class that polls the proxy for operational metrics and publishes them.
  """

  _ACTIVE_CONNECTIONS_RE = re.compile(r'Active connections: (?P<conn>\d+)')
  _SERVER_TOTALS_RE = re.compile('^(?P<acc>\d+)\s+(?P<hand>\d+)\s+(?P<req>\d+)')
  _SERVER_STATUS_RE = re.compile(
      'Reading: (?P<read>\d+) Writing: (?P<write>\d+) Waiting: (?P<wait>\d+)')

  _PROXY_METRICS_PREFIX = 'proxy.%s'

  def __init__(self, port, timeout=3, path='aurproxy/status'):
    """
    Args:
      port - The port to connect to.
      timeout - Timeout for the connection in seconds.
      path - The path of the status endpoint.
    """
    self._port = port
    self._timeout = timeout
    self._path = path

  def publish(self):
    """Fetch and publish proxy metrics.
    """
    logger.debug('Publishing proxy metrics.')
    url = 'http://localhost:%s/%s' % (self._port, self._path)
    try:
      res = urllib2.urlopen(url=url, timeout=self._timeout)
      if res.code != 200:
        logger.error(
            'Failed fetch proxy metrics for %s. Status code: %s',
            url, res.code)

<<<<<<< HEAD
      if res.status_code == 200:
        lines = [l.strip() for l in res.content.split('\n') if l]
=======
      if res.code == 200:
        lines = [l.strip() for l in res.read().split('\n') if l]
>>>>>>> 8bf84e23

        # Number of current active connections on the server.
        active_match = self._ACTIVE_CONNECTIONS_RE.match(lines[0])
        if active_match:
          active = int(active_match.group('conn'))
          update_gauge(self._get_metric_name('active_connections'), active)
          ACTIVE_CONNECTIONS.set(active)

        # Total accepts/handled/requests seen since the server started.
        server = self._SERVER_TOTALS_RE.match(lines[2])
        if server:
          update_counter(self._get_metric_name('total_accepts'), int(server.group('acc')))
          update_counter(self._get_metric_name('total_handled'), int(server.group('hand')))
          update_counter(self._get_metric_name('total_requests'), int(server.group('req')))
          TOTAL_ACCEPTS.set(int(server.group('acc')))
          TOTAL_HANDLED.set(int(server.group('hand')))
          TOTAL_REQUESTS.set(int(server.group('req')))

        # Current number of Reading/Writing/Waiting.
        status = self._SERVER_STATUS_RE.match(lines[3])
        if status:
          update_gauge(self._get_metric_name('reading'), int(status.group('read')))
          update_gauge(self._get_metric_name('writing'), int(status.group('write')))
          update_gauge(self._get_metric_name('waiting'), int(status.group('wait')))
          READING.set(int(status.group('read')))
          WRITING.set(int(status.group('write')))
          WAITING.set(int(status.group('wait')))
    except Exception:
      logger.exception('Failed to fetch proxy metrics for %s.', url)

  def _get_metric_name(self, postfix):
    """Returns a full metric name based on the postfix.

    Args:
      postfix - The postfix of the metric name.

    Returns:
      A string representing the full metric name.
    """
    return self._PROXY_METRICS_PREFIX % postfix<|MERGE_RESOLUTION|>--- conflicted
+++ resolved
@@ -67,13 +67,8 @@
             'Failed fetch proxy metrics for %s. Status code: %s',
             url, res.code)
 
-<<<<<<< HEAD
-      if res.status_code == 200:
-        lines = [l.strip() for l in res.content.split('\n') if l]
-=======
       if res.code == 200:
         lines = [l.strip() for l in res.read().split('\n') if l]
->>>>>>> 8bf84e23
 
         # Number of current active connections on the server.
         active_match = self._ACTIVE_CONNECTIONS_RE.match(lines[0])
